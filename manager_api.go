--- conflicted
+++ resolved
@@ -141,11 +141,7 @@
 		}
 	}
 
-<<<<<<< HEAD
-	if len(adjustedIndexName) > maxIndexNameLength {
-=======
 	if len(adjustedIndexName) > MaxIndexNameLength {
->>>>>>> 1853b552
 		return "", "", NewBadRequestError("manager_api: CreateIndex,"+
 			" chosen index name is too long, consider one that is less"+
 			" than %v characters", MaxIndexNameLength)
