--- conflicted
+++ resolved
@@ -109,20 +109,12 @@
 		// index name validations during the fresh index creation.
 		matched, err := regexp.Match(INDEX_NAME_REGEXP, []byte(payload.IndexName))
 		if err != nil {
-<<<<<<< HEAD
-			return decoratedIndexName, "", fmt.Errorf("manager_api: CreateIndex,"+
-=======
-			return "", "", NewBadRequestError("manager_api: CreateIndex,"+
->>>>>>> 5dfe6bf2
+			return decoratedIndexName, "", NewBadRequestError("manager_api: CreateIndex,"+
 				" indexName parsing problem,"+
 				" indexName: %s, err: %v", payload.IndexName, err)
 		}
 		if !matched {
-<<<<<<< HEAD
-			return decoratedIndexName, "", fmt.Errorf("manager_api: CreateIndex,"+
-=======
-			return "", "", NewBadRequestError("manager_api: CreateIndex,"+
->>>>>>> 5dfe6bf2
+			return decoratedIndexName, "", NewBadRequestError("manager_api: CreateIndex,"+
 				" indexName is invalid, indexName: %q", payload.IndexName)
 		}
 	}
@@ -140,11 +132,7 @@
 
 	pindexImplType, exists := PIndexImplTypes[payload.IndexType]
 	if !exists {
-<<<<<<< HEAD
-		return decoratedIndexName, "", fmt.Errorf("manager_api: CreateIndex,"+
-=======
-		return "", "", NewBadRequestError("manager_api: CreateIndex,"+
->>>>>>> 5dfe6bf2
+		return decoratedIndexName, "", NewBadRequestError("manager_api: CreateIndex,"+
 			" unknown indexType: %s", payload.IndexType)
 	}
 
@@ -179,11 +167,7 @@
 		mgr.Options(),
 	)
 	if err != nil {
-<<<<<<< HEAD
-		return decoratedIndexName, "", fmt.Errorf("manager_api: failed to connect to"+
-=======
-		return "", "", NewInternalServerError("manager_api: failed to connect to"+
->>>>>>> 5dfe6bf2
+		return decoratedIndexName, "", NewInternalServerError("manager_api: failed to connect to"+
 			" or retrieve information from source,"+
 			" sourceType: %s, sourceName: %s, sourceUUID: %s, err: %v",
 			payload.SourceType, payload.SourceName, payload.SourceUUID, err)
@@ -197,11 +181,7 @@
 		mgr.server, mgr.Options(),
 	)
 	if err != nil {
-<<<<<<< HEAD
-		return decoratedIndexName, "", fmt.Errorf("manager_api: failed to fetch sourceUUID"+
-=======
-		return "", "", NewInternalServerError("manager_api: failed to fetch sourceUUID"+
->>>>>>> 5dfe6bf2
+		return decoratedIndexName, "", NewInternalServerError("manager_api: failed to fetch sourceUUID"+
 			" for sourceName: %s, sourceType: %s, err: %v",
 			payload.SourceName, payload.SourceType, err)
 	}
@@ -214,11 +194,7 @@
 		} else if indexDef.SourceUUID != payload.SourceUUID {
 			// The sourceUUID provided within the index definition does NOT match
 			// the sourceUUID for the sourceName in the system.
-<<<<<<< HEAD
-			return decoratedIndexName, "", fmt.Errorf("manager_api: CreateIndex failed, sourceUUID"+
-=======
-			return "", "", NewBadRequestError("manager_api: CreateIndex failed, sourceUUID"+
->>>>>>> 5dfe6bf2
+			return decoratedIndexName, "", NewBadRequestError("manager_api: CreateIndex failed, sourceUUID"+
 				" mismatched for sourceName: %s", payload.SourceName)
 		}
 	}
@@ -227,29 +203,17 @@
 	maxReplicasAllowed, _ := strconv.Atoi(mgr.Options()["maxReplicasAllowed"])
 	if payload.PlanParams.NumReplicas < 0 ||
 		payload.PlanParams.NumReplicas > maxReplicasAllowed {
-<<<<<<< HEAD
-		return decoratedIndexName, "", fmt.Errorf("manager_api: CreateIndex failed, maxReplicasAllowed:"+
-=======
-		return "", "", NewBadRequestError("manager_api: CreateIndex failed, maxReplicasAllowed:"+
->>>>>>> 5dfe6bf2
+		return decoratedIndexName, "", NewBadRequestError("manager_api: CreateIndex failed, maxReplicasAllowed:"+
 			" '%v', but request for '%v'", maxReplicasAllowed, payload.PlanParams.NumReplicas)
 	}
 
 	nodeDefs, _, err := CfgGetNodeDefs(mgr.cfg, NODE_DEFS_KNOWN)
 	if err != nil {
-<<<<<<< HEAD
-		return decoratedIndexName, "", fmt.Errorf("manager_api: CreateIndex failed, "+
+		return decoratedIndexName, "", NewInternalServerError("manager_api: CreateIndex failed, "+
 			"CfgGetNodeDefs err: %v", err)
 	}
 	if len(nodeDefs.NodeDefs) < payload.PlanParams.NumReplicas+1 {
-		return decoratedIndexName, "", fmt.Errorf("manager_api: CreateIndex failed, cluster needs %d "+
-=======
-		return "", "", NewInternalServerError("manager_api: CreateIndex failed, "+
-			"CfgGetNodeDefs err: %v", err)
-	}
-	if len(nodeDefs.NodeDefs) < payload.PlanParams.NumReplicas+1 {
-		return "", "", NewBadRequestError("manager_api: CreateIndex failed, cluster needs %d "+
->>>>>>> 5dfe6bf2
+		return decoratedIndexName, "", NewBadRequestError("manager_api: CreateIndex failed, cluster needs %d "+
 			"search nodes to support the requested replica count of %d",
 			payload.PlanParams.NumReplicas+1, payload.PlanParams.NumReplicas)
 	}
@@ -572,11 +536,7 @@
 		}
 		prevIndexImplVersion := indexDefs.ImplVersion
 		if VersionGTE(mgr.version, prevIndexImplVersion) == false {
-<<<<<<< HEAD
-			return fmt.Errorf("manager_api: could not bump indexDefs,"+
-=======
 			return NewInternalServerError("manager_api: could not bump indexDefs,"+
->>>>>>> 5dfe6bf2
 				" indexDefs.ImplVersion: %s > mgr.version: %s",
 				prevIndexImplVersion, mgr.version)
 		}
