--- conflicted
+++ resolved
@@ -463,40 +463,15 @@
 			return
 		}
 
-<<<<<<< HEAD
 		if e.Key == CfgNodeDefsKey(NODE_DEFS_WANTED) {
 			mgr.GetNodeDefs(NODE_DEFS_WANTED, true)
 			return
-=======
-		go func() {
-			ep := make(chan CfgEvent)
-			mgr.cfg.Subscribe(LAST_REBALANCE_STATUS_KEY, ep)
-			for {
-				select {
-				case <-mgr.stopCh:
-					return
-				case <-ep:
-					mgr.GetLastRebalanceStatus(true)
-				}
-			}
-		}()
-
-		kinds := []string{NODE_DEFS_KNOWN, NODE_DEFS_WANTED}
-		for _, kind := range kinds {
-			go func(kind string) {
-				ep := make(chan CfgEvent)
-				mgr.cfg.Subscribe(CfgNodeDefsKey(kind), ep)
-				for {
-					select {
-					case <-mgr.stopCh:
-						return
-					case <-ep:
-						mgr.GetNodeDefs(kind, true)
-					}
-				}
-			}(kind)
->>>>>>> afba0636
-		}
+		}
+	})
+
+	// Routine to update last rebalance status.
+	mgr.cfgObserver(componentRebalanceStatus, func(e *CfgEvent) {
+		mgr.GetLastRebalanceStatus(true)
 	})
 
 	return nil
@@ -1468,7 +1443,7 @@
 	}
 
 	go func() {
-		cfgName := mgr.GetOptions()["cfg"]
+		cfgName := mgr.GetOption("cfg")
 		cfgKeys := getCfgSubscriptionKeys(cfgName, component)
 		if len(cfgKeys) == 0 {
 			log.Printf("cfg_observer ['%s']: %d, no cfg subscription keys",
