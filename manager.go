--- conflicted
+++ resolved
@@ -86,11 +86,7 @@
 	stats  ManagerStats
 	events *list.List
 
-<<<<<<< HEAD
-	fm sync.RWMutex // protects the local disk writes
-=======
 	stablePlanPIndexesMutex sync.RWMutex // Protects the local stable plan access.
->>>>>>> 29d74950
 }
 
 // ManagerStats represents the stats/metrics tracked by a Manager
@@ -846,11 +842,7 @@
 		// skip disk writes on repeated Cfg callbacks.
 		if !reflect.DeepEqual(mgr.lastPlanPIndexes, planPIndexes) {
 			// make a local copy of the updated plan,
-<<<<<<< HEAD
-			mgr.checkAndStoreRecoveryPlanPIndexes(planPIndexes)
-=======
 			mgr.checkAndStoreStablePlanPIndexes(planPIndexes)
->>>>>>> 29d74950
 		}
 
 		mgr.lastPlanPIndexes = planPIndexes
@@ -878,18 +870,6 @@
 	return mgr.lastPlanPIndexes, mgr.lastPlanPIndexesByName, nil
 }
 
-<<<<<<< HEAD
-// GetRecoveryPlanPIndexes retrieves the recovery plan for
-// a failover-recovery.
-func (mgr *Manager) GetRecoveryPlanPIndexes() *PlanPIndexes {
-	dirPath := filepath.Join(mgr.dataDir, "planPIndexes")
-	mgr.fm.RLock()
-	defer mgr.fm.RUnlock()
-	// read the files from the planPIndexes directory.
-	files, err := ioutil.ReadDir(dirPath)
-	if err != nil {
-		log.Errorf("manager: GetRecoveryPlanPIndexes, readDir err: %v", err)
-=======
 // GetStableLocalPlanPIndexes retrieves the recovery plan for
 // a failover-recovery.
 func (mgr *Manager) GetStableLocalPlanPIndexes() *PlanPIndexes {
@@ -900,7 +880,6 @@
 	files, err := ioutil.ReadDir(dirPath)
 	if err != nil {
 		log.Errorf("manager: GetStableLocalPlanPIndexes, readDir err: %v", err)
->>>>>>> 29d74950
 		return nil
 	}
 
@@ -914,22 +893,14 @@
 		path := filepath.Join(dirPath, files[i].Name())
 		val, err := ioutil.ReadFile(path)
 		if err != nil {
-<<<<<<< HEAD
-			log.Errorf("manager: GetRecoveryPlanPIndexes, readFile, err: %v", err)
-=======
 			log.Errorf("manager: GetStableLocalPlanPIndexes, readFile, err: %v", err)
->>>>>>> 29d74950
 			// in case of a file read error, check for any subsequent plan files.
 			continue
 		}
 
 		contentMD5, err := computeMD5(val)
 		if err != nil {
-<<<<<<< HEAD
-			log.Errorf("manager: GetRecoveryPlanPIndexes, computeMD5, err: %v", err)
-=======
 			log.Errorf("manager: GetStableLocalPlanPIndexes, computeMD5, err: %v", err)
->>>>>>> 29d74950
 			// in case of a hash compute error, check for any subsequent plan files.
 			continue
 		}
@@ -938,11 +909,7 @@
 		fname := files[i].Name()
 		nameMD5 := fname[strings.LastIndex(fname, "-")+1:]
 		if contentMD5 != nameMD5 {
-<<<<<<< HEAD
-			log.Errorf("manager: GetRecoveryPlanPIndexes failed, hash mismatch "+
-=======
 			log.Errorf("manager: GetStableLocalPlanPIndexes failed, hash mismatch "+
->>>>>>> 29d74950
 				"contentMD5: %s, contents: %s, path: %s", contentMD5, val, path)
 			// in case of a hash mis match, check for any subsequent plan files.
 			continue
@@ -951,19 +918,11 @@
 		err = json.Unmarshal(val, rv)
 		if err != nil {
 			// if the file is read successfully and hash digest matched then json
-<<<<<<< HEAD
-			// parsing should have passed too. So return upon error here.
-			log.Errorf("manager: GetRecoveryPlanPIndexes, json, err: %v", err)
-			return nil
-		}
-		log.Printf("manager: GetRecoveryPlanPIndexes, recovery plan: %s", val)
-=======
 			// parsing should have passed too. So return here.
 			log.Errorf("manager: GetStableLocalPlanPIndexes, json, err: %v", err)
 			return nil
 		}
 		log.Printf("manager: GetStableLocalPlanPIndexes, recovery plan: %s", val)
->>>>>>> 29d74950
 		return rv
 	}
 
@@ -1002,11 +961,7 @@
 	return true
 }
 
-<<<<<<< HEAD
-func (mgr *Manager) checkAndStoreRecoveryPlanPIndexes(planPIndexes *PlanPIndexes) {
-=======
 func (mgr *Manager) checkAndStoreStablePlanPIndexes(planPIndexes *PlanPIndexes) {
->>>>>>> 29d74950
 	if !isStablePlan(planPIndexes) {
 		return
 	}
@@ -1028,13 +983,8 @@
 
 	log.Printf("manager: persistPlanPIndexes, new plan path: %s", newPath)
 
-<<<<<<< HEAD
-	mgr.fm.Lock()
-	defer mgr.fm.Unlock()
-=======
 	mgr.stablePlanPIndexesMutex.Lock()
 	defer mgr.stablePlanPIndexesMutex.Unlock()
->>>>>>> 29d74950
 
 	err = os.MkdirAll(dirPath, 0700)
 	if err != nil {
