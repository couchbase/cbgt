--- conflicted
+++ resolved
@@ -447,7 +447,6 @@
 			return
 		}
 
-<<<<<<< HEAD
 		mgr.RefreshOptions()
 	})
 
@@ -466,28 +465,7 @@
 		if e.Key == CfgNodeDefsKey(NODE_DEFS_WANTED) {
 			mgr.GetNodeDefs(NODE_DEFS_WANTED, true)
 			return
-=======
-		kinds := []string{NODE_DEFS_KNOWN, NODE_DEFS_WANTED}
-		for _, kind := range kinds {
-			go func(kind string) {
-				ep := make(chan CfgEvent)
-				mgr.cfg.Subscribe(CfgNodeDefsKey(kind), ep)
-				for {
-					select {
-					case <-mgr.stopCh:
-						return
-					case <-ep:
-						mgr.GetNodeDefs(kind, true)
-					}
-				}
-			}(kind)
->>>>>>> 273bd435
-		}
-	})
-
-	// Routine to update last rebalance status.
-	mgr.cfgObserver(componentRebalanceStatus, func(e *CfgEvent) {
-		mgr.GetLastRebalanceStatus(true)
+		}
 	})
 
 	return nil
